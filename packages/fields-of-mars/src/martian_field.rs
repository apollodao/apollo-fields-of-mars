use std::str::FromStr;

use cosmwasm_std::{
    to_binary, Addr, Api, CosmosMsg, Decimal, Decimal256, StdError, StdResult, Uint128, WasmMsg,
};

use schemars::JsonSchema;
use serde::{Deserialize, Serialize};

use cw_asset::{AssetInfoBase, AssetListBase};

use crate::adapters::{ApolloFactoryBase, GeneratorBase, OracleBase, PairBase, RedBankBase};

const MIN_MAX_LTV: &str = "0.75";
const MAX_MAX_LTV: &str = "0.9";
const MAX_FEE_RATE: &str = "0.2";
const MAX_BONUS_RATE: &str = "0.1";

//--------------------------------------------------------------------------------------------------
// Config
//--------------------------------------------------------------------------------------------------

#[derive(Serialize, Deserialize, Clone, Debug, PartialEq, JsonSchema)]
pub struct ConfigBase<T> {
    /// Info of the primary asset
    ///
    /// Primary asset is the asset which the user takes an implicit long position on when utilizing
    /// Martian Field. Taking the ANC-UST strategy for example; if the user primarily deposits ANC
    /// and borrows UST from Red Bank, then ANC is the primary asset.
    pub primary_asset_info: AssetInfoBase<T>,
    /// Info of the secondary asset
    ///
    /// Secondary asset is the asset which the user takes an implicit short position on when utilizing
    /// Martian Field. Taking the ANC-UST strategy for example; if the user primarily deposits ANC
    /// and borrows UST from Red Bank, then UST is the secondary asset.
    pub secondary_asset_info: AssetInfoBase<T>,
    /// Info of the Astroport token, the staking reward that will be paid out by Astro generator
    ///
    /// Astro generator may also pay out a "proxy reward", e.g. ANC for the ANC-UST strategy. Here
    /// we make the assumption that this proxy reward is always the primary asset. Note that we do
    /// not assert this when instantiating the contract, so it is the deployer's responsibility to
    /// make sure of this.
    pub astro_token_info: AssetInfoBase<T>,
    /// Astroport pair consisting of the primary and secondary assets
    ///
    /// The liquidity token of this pair will be staked/bonded in Astro generator to earn ASTRO and
    /// optionally a proxy token reward.
    pub primary_pair: PairBase<T>,
    /// Astroport pair consisting of ASTRO token and the secondary asset
    ///
    /// This pair is used for swapping ASTRO reward so that it can be reinvested.
    pub astro_pair: PairBase<T>,
    /// The Astro generator contract
    pub astro_generator: GeneratorBase<T>,
    /// The Mars Protocol money market contract. We borrow the secondary asset here
    pub red_bank: RedBankBase<T>,
    /// The Mars Protocol oracle contract. We read prices of the primary and secondary assets here
    pub oracle: OracleBase<T>,
    /// Account to receive fee payments
    pub treasury: T,
    /// Account who can update config
    pub governance: T,
    /// Accounts who can harvest
    pub operators: Vec<T>,
    /// Maximum loan-to-value ratio (LTV) above which a user can be liquidated
    pub max_ltv: Decimal,
    /// Maximum loan-to-value ratio (LTV) when updating a user's position
    pub max_initial_ltv: Decimal,
    /// Percentage of profit to be charged as performance fee
    pub performance_fee: Decimal,
    /// During liquidation, percentage of the user's asset to be awared to the liquidator as bonus
    pub bonus_rate: Decimal,
<<<<<<< HEAD
    /// In order to receive Apollo Rewards, we must provide an APR QueryMsg.
    /// Here we outsource this to the contract address provided below.
    pub apr_query_adapter: T,
    /// The Apollo Factory contract.
    /// We need to call the UpdateUserRewards ExecuteMsg on it before every user share change.
    pub apollo_factory: ApolloFactoryBase<T>,
=======
    /// The minimum position size (defined as value of assets + value of debt) that must be respected
    /// when updating the user's position
    pub min_position_size: Uint128
>>>>>>> 93395c20
}

pub type ConfigUnchecked = ConfigBase<String>;
pub type Config = ConfigBase<Addr>;

impl From<Config> for ConfigUnchecked {
    fn from(config: Config) -> Self {
        ConfigUnchecked {
            primary_asset_info: config.primary_asset_info.into(),
            secondary_asset_info: config.secondary_asset_info.into(),
            astro_token_info: config.astro_token_info.into(),
            primary_pair: config.primary_pair.into(),
            astro_pair: config.astro_pair.into(),
            astro_generator: config.astro_generator.into(),
            red_bank: config.red_bank.into(),
            oracle: config.oracle.into(),
            treasury: config.treasury.into(),
            governance: config.governance.into(),
            operators: config.operators.iter().map(|op| op.to_string()).collect(),
            max_ltv: config.max_ltv,
<<<<<<< HEAD
            performance_fee: config.performance_fee,
            bonus_rate: config.bonus_rate,
            apr_query_adapter: config.apr_query_adapter.into(),
            apollo_factory: config.apollo_factory.into(),
=======
            max_initial_ltv: config.max_initial_ltv,
            fee_rate: config.fee_rate,
            bonus_rate: config.bonus_rate,
            min_position_size: config.min_position_size
>>>>>>> 93395c20
        }
    }
}

impl ConfigUnchecked {
    pub fn check(&self, api: &dyn Api) -> StdResult<Config> {
        Ok(Config {
            primary_asset_info: self.primary_asset_info.check(api)?,
            secondary_asset_info: self.secondary_asset_info.check(api)?,
            astro_token_info: self.astro_token_info.check(api)?,
            primary_pair: self.primary_pair.check(api)?,
            astro_pair: self.astro_pair.check(api)?,
            astro_generator: self.astro_generator.check(api)?,
            red_bank: self.red_bank.check(api)?,
            oracle: self.oracle.check(api)?,
            treasury: api.addr_validate(&self.treasury)?,
            governance: api.addr_validate(&self.governance)?,
            operators: self
                .operators
                .iter()
                .map(|op| api.addr_validate(op))
                .collect::<StdResult<Vec<Addr>>>()?,
            max_ltv: self.max_ltv,
<<<<<<< HEAD
            performance_fee: self.performance_fee,
            bonus_rate: self.bonus_rate,
            apr_query_adapter: api.addr_validate(&self.apr_query_adapter)?,
            apollo_factory: self.apollo_factory.check(api)?,
=======
            max_initial_ltv: self.max_initial_ltv,
            fee_rate: self.fee_rate,
            bonus_rate: self.bonus_rate,
            min_position_size: self.min_position_size
>>>>>>> 93395c20
        })
    }
}

impl Config {
    pub fn validate(&self) -> StdResult<()> {
        let min_max_ltv = Decimal::from_str(MIN_MAX_LTV)?;
        let max_max_ltv = Decimal::from_str(MAX_MAX_LTV)?;
        if self.max_ltv < min_max_ltv || self.max_ltv > max_max_ltv {
            return Err(StdError::generic_err(format!(
                "invalid max ltv: {}; must be in [{}, {}]",
                self.max_ltv, MIN_MAX_LTV, MAX_MAX_LTV
            )));
        }

        let max_fee_rate = Decimal::from_str(MAX_FEE_RATE)?;
        if self.performance_fee > max_fee_rate {
            return Err(StdError::generic_err(format!(
                "invalid fee rate: {}; must be <= {}",
                self.performance_fee, MAX_FEE_RATE
            )));
        }

        let max_bonus_rate = Decimal::from_str(MAX_BONUS_RATE)?;
        if self.bonus_rate > max_bonus_rate {
            return Err(StdError::generic_err(format!(
                "invalid bonus rate: {}; must be <= {}",
                self.bonus_rate, MAX_BONUS_RATE
            )));
        }

        Ok(())
    }
}

//--------------------------------------------------------------------------------------------------
// State: global state of the contract
//--------------------------------------------------------------------------------------------------

#[derive(Serialize, Deserialize, Clone, Debug, PartialEq, JsonSchema)]
pub struct StateBase<T> {
    /// Total amount of bond units; used to calculate each user's share of bonded LP tokens
    pub total_bond_units: Uint128,
    /// Total amount of debt units; used to calculate each user's share of the debt
    pub total_debt_units: Uint128,
    /// Reward tokens that can be reinvested in the next harvest
    pub pending_rewards: AssetListBase<T>,
}

// `Addr` does not have `Default` implemented, so we can't derive the Default trait
impl<T> Default for StateBase<T> {
    fn default() -> Self {
        StateBase {
            total_bond_units: Uint128::zero(),
            total_debt_units: Uint128::zero(),
            pending_rewards: AssetListBase::default(),
        }
    }
}

pub type StateUnchecked = StateBase<String>;
pub type State = StateBase<Addr>;

impl From<State> for StateUnchecked {
    fn from(state: State) -> Self {
        StateUnchecked {
            total_bond_units: state.total_bond_units,
            total_debt_units: state.total_debt_units,
            pending_rewards: state.pending_rewards.into(),
        }
    }
}

#[derive(Serialize, Deserialize, Clone, Debug, PartialEq, JsonSchema)]
#[schemars(deny_unknown_fields)]
/// Returned by the StrategyInfo QueryMsg that we need to implement for Apollo Rewards support.
pub struct StrategyInfoResponse {
    /// The total number lp shares in the strategy
    pub total_bond_amount: Uint128,
    /// Same as state.total_bond_units
    pub total_shares: Uint128,
}

//--------------------------------------------------------------------------------------------------
// Position, Health, Snapshot: info of individual users' positions
//--------------------------------------------------------------------------------------------------

#[derive(Serialize, Deserialize, Clone, Debug, PartialEq, JsonSchema)]
pub struct PositionBase<T> {
    /// Amount of bond units representing user's share of bonded LP tokens
    pub bond_units: Uint128,
    /// Amount of debt units representing user's share of the debt
    pub debt_units: Uint128,
    /// Amount of assets not locked in Astroport pool; pending refund or liquidation
    pub unlocked_assets: AssetListBase<T>,
}

// `Addr` does not have `Default` implemented, so we can't derive the Default trait
impl<T> Default for PositionBase<T> {
    fn default() -> Self {
        PositionBase {
            bond_units: Uint128::zero(),
            debt_units: Uint128::zero(),
            unlocked_assets: AssetListBase::default(),
        }
    }
}

pub type PositionUnchecked = PositionBase<String>;
pub type Position = PositionBase<Addr>;

impl From<Position> for PositionUnchecked {
    fn from(position: Position) -> Self {
        PositionUnchecked {
            bond_units: position.bond_units,
            debt_units: position.debt_units,
            unlocked_assets: position.unlocked_assets.into(),
        }
    }
}

#[derive(Default, Serialize, Deserialize, Clone, Debug, PartialEq, JsonSchema)]
pub struct Health {
    /// Value of the position's asset, measured in the short asset
    pub bond_value: Uint128,
    /// Value of the position's debt, measured in the short asset
    pub debt_value: Uint128,
    /// The ratio of `debt_value` to `bond_value`; None if `bond_value` is zero
    pub ltv: Option<Decimal>,
}

#[derive(Serialize, Deserialize, Clone, Debug, PartialEq, JsonSchema)]
#[schemars(deny_unknown_fields)]
/// Returned by the UserInfo QueryMsg that we need to implement for Apollo Rewards support.
pub struct UserInfoResponse {
    /// The number of shares the user has. This is the same as the user's bond_units.
    pub shares: Uint128,
    /// The number of lp shares the user's bond_units represents
    pub base_token_balance: Uint128,
}

/// Every time the user invokes `update_position`, we record a snaphot of the position
///
/// This snapshot does have any impact on the contract's normal functioning. Rather it is used by
/// the frontend to calculate PnL. Once we have the infrastructure for calculating PnL off-chain
/// available, we will migrate the contract to delete this
#[derive(Default, Serialize, Deserialize, Clone, Debug, PartialEq, JsonSchema)]
pub struct Snapshot {
    pub time: u64,
    pub height: u64,
    pub position: PositionUnchecked,
    pub health: Health,
}

#[derive(Serialize, Deserialize, Clone, Debug, PartialEq, JsonSchema)]
/// Returned by the Tvl QueryMsg that we need to implement for Apollo Rewards support.
pub struct TvlResponse {
    pub tvl: Uint128,
}

#[derive(Serialize, Deserialize, Clone, Debug, PartialEq, JsonSchema)]
/// Returned by the Apr QueryMsg that we need to implement for Apollo Rewards support.
pub struct AprResponse {
    pub apr: Decimal256,
}

//--------------------------------------------------------------------------------------------------
// Message and response types
//--------------------------------------------------------------------------------------------------

pub mod msg {
    use super::*;
    use cosmwasm_std::Empty;
    use cw_asset::{AssetInfo, AssetUnchecked};

    pub type InstantiateMsg = ConfigUnchecked;

    #[derive(Serialize, Deserialize, Clone, Debug, PartialEq, JsonSchema)]
    #[serde(rename_all = "snake_case")]
    pub enum Action {
        /// Deposit asset of specified type and amount
        ///
        /// If the asset is a native token such as UST, the contract verifies the token greater or
        /// equal in amount has been received with the transaction
        ///
        /// If the asset is a CW20 token, the contract will attempt to draw it from the sender's
        /// wallet. NOTE: sender must have approved spending first
        Deposit(AssetUnchecked),
        /// Borrow secondary asset of specified amount from Red Bank
        Borrow {
            amount: Uint128,
        },
        /// Repay secondary asset of specified amount to Red Bank
        Repay {
            amount: Uint128,
        },
        /// Provide all unlocked primary and secondary asset to Astroport pair, and bond the
        /// received liquidity tokens to the staking pool
        ///
        /// NOTE: we provide **all** unlocked assets to the pair. Sender must make sure the unlocked
        /// primary and secondary assets are similar in value, or provide a `slippage_tolerance`
        /// parameter
        Bond {
            slippage_tolerance: Option<Decimal>,
        },
        /// Burn a specified amount bond units, unbond liquidity tokens of corresponding amount from
        /// the staking pool and withdraw liquidity
        Unbond {
            bond_units_to_reduce: Uint128,
        },
        /// Swap a specified amount of unlocked primary asset to the secondary asset
        Swap {
            offer_amount: Uint128,
            max_spread: Option<Decimal>,
        },
    }

    #[derive(Serialize, Deserialize, Clone, Debug, PartialEq, JsonSchema)]
    #[serde(rename_all = "snake_case")]
    #[allow(clippy::large_enum_variant)]
    pub enum ExecuteMsg {
        /// Update the sender's position by executing a list of actions
        ///
        /// After the actions are executed, the contract executes three more callbacks:
        ///
        /// 1. Refund all unlocked assets to the user.
        ///
        /// 2. Assert the position's LTV is below the liquidation threshold. If not, throw an error
        /// and revert all previous actions
        ///
        /// 3. Delete cached data in storage
        UpdatePosition(Vec<Action>),
        /// Claim staking reward and reinvest
        ///
        /// `max_spread` is used for ASTRO >> secondary swap and balancing operations
        ///
        /// `slippage_tolerance` is used for providing primary + secondary liquidity
        Harvest {
            max_spread: Option<Decimal>,
            slippage_tolerance: Option<Decimal>,
        },
        /// Force close an underfunded position, repay all debts, and return all remaining funds to
        /// the position's owner. The liquidator is awarded a portion of the remaining funds.
        Liquidate {
            user: String,
        },
        /// Update data stored in config (only governance can call)
        UpdateConfig {
            new_config: ConfigUnchecked,
        },
        /// Callbacks; only callable by the strategy itself.
        Callback(CallbackMsg),
    }

    // NOTE: Since CallbackMsg are always sent by the contract itself, we assume all types are already
    // validated and don't do additional checks. E.g. user addresses are Addr instead of String
    #[derive(Serialize, Deserialize, Clone, Debug, PartialEq, JsonSchema)]
    #[serde(rename_all = "snake_case")]
    pub enum CallbackMsg {
        /// Provide unlocked primary & secondary assets to the AMM pool, receive share tokens;
        /// Reduce the user's unlocked primary & secondary asset amounts to zero;
        /// Increase the user's unlocked share token amount
        ProvideLiquidity {
            user_addr: Option<Addr>,
            slippage_tolerance: Option<Decimal>,
        },
        /// Burn the user's unlocked share tokens, receive primary & secondary assets;
        /// Reduce the user's unlocked share token amount to zero;
        /// Increase the user's unlocked primary & secondary asset amounts
        WithdrawLiquidity {
            user_addr: Addr,
        },
        /// Bond share tokens to the staking contract;
        /// Reduce the user's unlocked share token amount to zero;
        /// Increase the user's bond units
        Bond {
            user_addr: Option<Addr>,
        },
        /// Unbond share tokens from the staking contract;
        /// Reduce the user's bond units;
        /// Increase the user's unlocked share token amount
        Unbond {
            user_addr: Addr,
            bond_units_to_reduce: Uint128,
        },
        /// Borrow specified amount of secondary asset from Red Bank;
        /// Increase the user's debt units;
        /// Increase the user's unlocked secondary asset amount
        Borrow {
            user_addr: Addr,
            borrow_amount: Uint128,
        },
        /// Repay specified amount of secondary asset to Red Bank;
        /// Reduce the user's debt units;
        /// Reduce the user's unlocked secondary asset amount
        ///
        /// If `repay_amount` is not provided, then use all available unlocked secondary asset
        Repay {
            user_addr: Addr,
            repay_amount: Option<Uint128>,
        },
        /// Swap a specified amount of primary asset to secondary asset;
        /// Reduce the user's unlocked primary asset amount;
        /// Increase the user's unlocked secondary asset amount;
        ///
        /// If `swap_amount` is not provided, then use all available unlocked asset
        Swap {
            user_addr: Option<Addr>,
            offer_asset_info: AssetInfo,
            offer_amount: Option<Uint128>,
            max_spread: Option<Decimal>,
        },
        /// Swap the primary and secondary assets currently held by the contract as pending rewards,
        /// such that the two assets have the same value and can be reinvested
        ///
        /// _Only used during the `Harvest` function call_
        Balance {
            max_spread: Option<Decimal>,
        },
        /// Sell an appropriate amount of a user's unlocked primary asset, such that the user has
        /// enough unlocked secondary asset to fully pay off debt
        ///
        /// _Only used during the `Liquidate` function call_
        Cover {
            user_addr: Addr,
        },
        /// Send a percentage of a user's unlocked primary & seoncdary asset to a recipient; default
        /// to the user if unspecified
        ///
        /// Reduce the user's primary & secondary asset amounts
        Refund {
            user_addr: Addr,
            recipient_addr: Addr,
            percentage: Decimal,
        },
        /// Calculate a user's current LTV. If below the maximum LTV, emits a `position_updated`
        /// event; if above the maximum LTV, throw an error
        AssertHealth {
            user_addr: Addr,
        },
        /// Check whether the user still has an outstanding debt. If no, do nothing. If yes, waive
        /// the debt from the user's position, and emit a `bad_debt` event
        ///
        /// Effectively, the bad debt is shared by all other users. An altrustic person can monitor
        /// the event and repay the same amount of debt at Red Bank on behalf of the Fields contract,
        /// so that other users don't have to share the bad debt
        ClearBadDebt {
            user_addr: Addr,
        },
        /// See the comment on struct `Snapshot`. This callback should be removed at some point
        /// after launch when our tx indexing infrastructure is ready
        Snapshot {
            user_addr: Addr,
        },
    }

    impl CallbackMsg {
        pub fn into_cosmos_msg(&self, contract_addr: &Addr) -> StdResult<CosmosMsg> {
            Ok(CosmosMsg::Wasm(WasmMsg::Execute {
                contract_addr: String::from(contract_addr),
                msg: to_binary(&ExecuteMsg::Callback(self.clone()))?,
                funds: vec![],
            }))
        }
    }

    #[derive(Serialize, Deserialize, Clone, Debug, PartialEq, JsonSchema)]
    #[serde(rename_all = "snake_case")]
    pub enum QueryMsg {
        /// Return strategy configurations. Response: `ConfigUnchecked`
        Config {},
        /// Return the global state of the strategy. Response: `StateUnchecked`
        State {},
        /// Return data on an individual user's position. Response: `PositionUnchecked`
        Position {
            user: String,
        },
        /// Query the health of a user's position: value of assets, debts, and LTV. Response: `Health`
        Health {
            user: String,
        },
        /// Query the snapshot of a user's position
        ///
        /// NOTE: Snapshot is a temporary functionality used for calculating the user's PnL, which
        /// is to be displayed the frontend. Once the frontend team has built an off-chain indexing
        /// facility that can calculate PnL without the use of snapshots, this query function will
        /// be removed.
        Snapshot {
            user: String,
        },
        /// Query a users shares (used by Apollo Factory)
        UserInfo {
            address: String,
        },
        /// Query the total bond amount and total shares (used by Apollo Factory)
        StrategyInfo {},
        /// Query the TVL in the strategy (used by Apollo Factory)
        Tvl {},
        /// Query the APR of the strategy when not using any leverage (used by Apollo Factory)
        Apr {},
    }

    /// We currently don't need any input parameter for migration
    pub type MigrateMsg = Empty;
}<|MERGE_RESOLUTION|>--- conflicted
+++ resolved
@@ -70,18 +70,15 @@
     pub performance_fee: Decimal,
     /// During liquidation, percentage of the user's asset to be awared to the liquidator as bonus
     pub bonus_rate: Decimal,
-<<<<<<< HEAD
     /// In order to receive Apollo Rewards, we must provide an APR QueryMsg.
     /// Here we outsource this to the contract address provided below.
     pub apr_query_adapter: T,
     /// The Apollo Factory contract.
     /// We need to call the UpdateUserRewards ExecuteMsg on it before every user share change.
     pub apollo_factory: ApolloFactoryBase<T>,
-=======
     /// The minimum position size (defined as value of assets + value of debt) that must be respected
     /// when updating the user's position
-    pub min_position_size: Uint128
->>>>>>> 93395c20
+    pub min_position_size: Uint128,
 }
 
 pub type ConfigUnchecked = ConfigBase<String>;
@@ -102,17 +99,12 @@
             governance: config.governance.into(),
             operators: config.operators.iter().map(|op| op.to_string()).collect(),
             max_ltv: config.max_ltv,
-<<<<<<< HEAD
             performance_fee: config.performance_fee,
             bonus_rate: config.bonus_rate,
             apr_query_adapter: config.apr_query_adapter.into(),
             apollo_factory: config.apollo_factory.into(),
-=======
             max_initial_ltv: config.max_initial_ltv,
-            fee_rate: config.fee_rate,
-            bonus_rate: config.bonus_rate,
-            min_position_size: config.min_position_size
->>>>>>> 93395c20
+            min_position_size: config.min_position_size,
         }
     }
 }
@@ -136,17 +128,12 @@
                 .map(|op| api.addr_validate(op))
                 .collect::<StdResult<Vec<Addr>>>()?,
             max_ltv: self.max_ltv,
-<<<<<<< HEAD
             performance_fee: self.performance_fee,
             bonus_rate: self.bonus_rate,
             apr_query_adapter: api.addr_validate(&self.apr_query_adapter)?,
             apollo_factory: self.apollo_factory.check(api)?,
-=======
             max_initial_ltv: self.max_initial_ltv,
-            fee_rate: self.fee_rate,
-            bonus_rate: self.bonus_rate,
-            min_position_size: self.min_position_size
->>>>>>> 93395c20
+            min_position_size: self.min_position_size,
         })
     }
 }
