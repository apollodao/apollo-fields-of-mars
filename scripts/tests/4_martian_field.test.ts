import chalk from "chalk";
import { LocalTerra, MsgExecuteContract, MsgSend } from "@terra-money/terra.js";
import { sendTransaction } from "../helpers/tx";
import { encodeBase64 } from "../helpers/encoding";
import {
  deployCw20Token,
  deployAstroportFactory,
  deployAstroportPair,
  deployAstroGenerator,
  deployRedBank,
  deployOracle,
  deployMartianField,
} from "./fixture";
import { Verifier } from "./verifier";
import { Config } from "./types";

// LocalTerra instance
const terra = new LocalTerra();

// User addresses
const deployer = terra.wallets.test1;
const treasury = terra.wallets.test2;
const user1 = terra.wallets.test3;
const user2 = terra.wallets.test4;
const liquidator = terra.wallets.test5;

let anchorToken: string;
let astroToken: string;
let astroportFactory: string;
let ancUstPair: string;
let ancUstLpToken: string;
let astroUstPair: string;
let astroUstLpToken: string;
let astroGenerator: string;
let oracle: string;
let bank: string;
let field: string;

let config: Config;

let verifier: Verifier;

//--------------------------------------------------------------------------------------------------
// Setup
//--------------------------------------------------------------------------------------------------

async function setupTest() {
  const { cw20CodeId, address } = await deployCw20Token(deployer, undefined, "Anchor Token", "ANC");
  anchorToken = address;

  const result = await deployCw20Token(deployer, cw20CodeId, "Astroport Token", "ASTRO");
  astroToken = result.address;

  ({ astroportFactory } = await deployAstroportFactory(deployer, cw20CodeId));

  let { astroportPair, astroportLpToken } = await deployAstroportPair(deployer, astroportFactory, [
    {
      native_token: {
        denom: "uusd",
      },
    },
    {
      token: {
        contract_addr: anchorToken,
      },
    },
  ]);
  ancUstPair = astroportPair;
  ancUstLpToken = astroportLpToken;

  ({ astroportPair, astroportLpToken } = await deployAstroportPair(deployer, astroportFactory, [
    {
      native_token: {
        denom: "uusd",
      },
    },
    {
      token: {
        contract_addr: astroToken,
      },
    },
  ]));
  astroUstPair = astroportPair;
  astroUstLpToken = astroportLpToken;

  ({ astroGenerator } = await deployAstroGenerator(
    deployer,
    ancUstLpToken,
    astroToken,
    anchorToken
  ));

  ({ oracle } = await deployOracle(deployer));

  ({ bank } = await deployRedBank(deployer));

  config = {
    primary_asset_info: {
      cw20: anchorToken,
    },
    secondary_asset_info: {
      native: "uusd",
    },
    astro_token_info: {
      cw20: astroToken,
    },
    primary_pair: {
      contract_addr: ancUstPair,
      liquidity_token: ancUstLpToken,
    },
    astro_pair: {
      contract_addr: astroUstPair,
      liquidity_token: astroUstLpToken,
    },
    astro_generator: {
      contract_addr: astroGenerator,
    },
    red_bank: {
      contract_addr: bank,
    },
    oracle: {
      contract_addr: oracle,
    },
    treasury: treasury.key.accAddress,
    governance: deployer.key.accAddress,
    operators: [deployer.key.accAddress],
    max_ltv: "0.75", // 75%, i.e. for every 100 UST asset there must be no more than 75 UST debt
<<<<<<< HEAD
    performance_fee: "0.2", // 20%
=======
    max_initial_ltv: "0.66", // 66%, i.e. for every 100 UST asset there must be no more than 66 UST debt when updating the position
    fee_rate: "0.2", // 20%
>>>>>>> 93395c20
    bonus_rate: "0.05", // 5%
  };

  ({ field } = await deployMartianField(deployer, config));

  process.stdout.write("Configuring ANC and UST price oracle...");
  await sendTransaction(deployer, [
    new MsgExecuteContract(deployer.key.accAddress, oracle, {
      set_asset: {
        asset: {
          native: {
            denom: "uusd",
          },
        },
        price_source: {
          fixed: {
            price: "1",
          },
        },
      },
    }),
    new MsgExecuteContract(deployer.key.accAddress, oracle, {
      set_asset: {
        asset: {
          cw20: {
            contract_addr: anchorToken,
          },
        },
        price_source: {
          astroport_spot: {
            pair_address: ancUstPair,
            asset_address: anchorToken,
          },
        },
      },
    }),
  ]);
  console.log(chalk.green("Done!"));

  process.stdout.write("Fund deployer and users with ANC... ");
  await sendTransaction(deployer, [
    new MsgExecuteContract(deployer.key.accAddress, anchorToken, {
      mint: {
        recipient: deployer.key.accAddress,
        amount: "1000000000",
      },
    }),
    new MsgExecuteContract(deployer.key.accAddress, anchorToken, {
      mint: {
        recipient: user1.key.accAddress,
        amount: "69000000",
      },
    }),
    new MsgExecuteContract(deployer.key.accAddress, anchorToken, {
      mint: {
        recipient: user2.key.accAddress,
        amount: "34500000",
      },
    }),
  ]);
  console.log(chalk.green("Done!"));

  process.stdout.write("Fund deployer with ASTRO... ");
  await sendTransaction(deployer, [
    new MsgExecuteContract(deployer.key.accAddress, astroToken, {
      mint: {
        recipient: deployer.key.accAddress,
        amount: "1000000000",
      },
    }),
  ]);
  console.log(chalk.green("Done!"));

  process.stdout.write("Fund Astro generator contract with ANC and ASTRO... ");
  await sendTransaction(deployer, [
    new MsgExecuteContract(deployer.key.accAddress, anchorToken, {
      mint: {
        recipient: astroGenerator,
        amount: "100000000",
      },
    }),
    new MsgExecuteContract(deployer.key.accAddress, astroToken, {
      mint: {
        recipient: astroGenerator,
        amount: "100000000",
      },
    }),
  ]);
  console.log(chalk.green("Done!"));

  process.stdout.write("Fund Mars contract with UST...");
  await sendTransaction(deployer, [
    new MsgSend(deployer.key.accAddress, bank, { uusd: 100000000000 }),
  ]);
  console.log(chalk.green("Done!"));

  // deployer provides 69 ANC + 420 UST
  // should receive sqrt(69000000 * 420000000) = 170235131 uLP
  process.stdout.write("Provide initial liquidity to ANC-UST Pair... ");
  await sendTransaction(deployer, [
    new MsgExecuteContract(deployer.key.accAddress, anchorToken, {
      increase_allowance: {
        amount: "69000000",
        spender: ancUstPair,
      },
    }),
    new MsgExecuteContract(
      deployer.key.accAddress,
      ancUstPair,
      {
        provide_liquidity: {
          assets: [
            {
              amount: "69000000",
              info: {
                token: {
                  contract_addr: anchorToken,
                },
              },
            },
            {
              amount: "420000000",
              info: {
                native_token: {
                  denom: "uusd",
                },
              },
            },
          ],
        },
      },
      {
        uusd: "420000000",
      }
    ),
  ]);
  console.log(chalk.green("Done!"));

  // deployer provides 100 ASTRO + 150 UST
  // should receive sqrt(100000000 * 150000000) = 122474487 uLP
  process.stdout.write("Provide initial liquidity to ASTRO-UST Pair... ");
  await sendTransaction(deployer, [
    new MsgExecuteContract(deployer.key.accAddress, astroToken, {
      increase_allowance: {
        amount: "100000000",
        spender: astroUstPair,
      },
    }),
    new MsgExecuteContract(
      deployer.key.accAddress,
      astroUstPair,
      {
        provide_liquidity: {
          assets: [
            {
              amount: "100000000",
              info: {
                token: {
                  contract_addr: astroToken,
                },
              },
            },
            {
              amount: "150000000",
              info: {
                native_token: {
                  denom: "uusd",
                },
              },
            },
          ],
        },
      },
      {
        uusd: "150000000",
      }
    ),
  ]);
  console.log(chalk.green("Done!"));

  // initialize the verifier object
  verifier = new Verifier(terra, field, config);
}

//--------------------------------------------------------------------------------------------------
// Test 1. Config
//--------------------------------------------------------------------------------------------------

async function testConfig() {
  console.log("\n1. Config...");

  await verifier.verify({
    bond: "0",
    debt: "0",
    primaryPair: {
      assets: [
        { amount: "420000000" }, // uusd
        { amount: "69000000" }, // uANC
      ],
      total_share: "170235131",
    },
    astroPair: {
      assets: [
        { amount: "150000000" }, // uusd
        { amount: "100000000" }, // uASTRO
      ],
      total_share: "122474487",
    },
    state: {
      total_bond_units: "0",
      total_debt_units: "0",
      pending_rewards: [],
    },
    users: [],
  });
}

//--------------------------------------------------------------------------------------------------
// Test 2. Open Position, Pt. 1
//
// Prior to execution:
// ---
// bond                   0
// debt                   0
// primary pool uANC      69000000
// primary pool uusd      420000000
// primary pool uLP       170235131
// astro pool uASTRO      100000000
// astro pool uusd        150000000
// astro pool uLP         122474487
//
// Step 1. deposit
// contract receives 69000000 uANC + 0 uusd
// ---
// user1 unlocked uANC    0 + 69000000 = 69000000
//
// Step 2. borrow
// borrow 420000000 uusd
// ---
// total debt units       0 + 420000000000000 = 420000000000000
// user1 debt units       0 + 420000000000000 = 420000000000000
// user1 unlocked uusd    0 + 420000000 = 420000000
// debt                   0 + 420000000 = 420000000
//
// Step 3. provide liquidity
// sends 69000000 uANC + 420000000 uusd to primary pool
// mint amount = min(170235131 * 69000000 / 69000000, 170235131 * 420000000 / 420000000) = 170235131 uLP
// ---
// user1 unlocked uANC    69000000 - 69000000 = 0
// user1 unlocked uusd    420000000 - 420000000 = 0
// user1 unlocked uLP     0 + 170235131 = 170235131
// primary pool uANC      69000000 + 69000000 = 138000000
// primary pool uusd      420000000 + 420000000 = 840000000
// primary pool uLP       170235131 + 170235131 = 340470262
//
// Step 4. bond
// send 170235131 uLP to Astro generator
// contract should receive 1000000 uASTRO + 500000 uANC
// ---
// total bond units       0 + 170235131000000 = 170235131000000
// user1 bond units       0 + 170235131000000 = 170235131000000
// user1 unlocked uLP     170235131 - 170235131 = 0
// bond                   0 + 170235131 = 170235131
// pending reward uASTRO  0 + 1000000 = 1000000
// pending reward uANC    0 + 500000 = 500000
//
// Result
// ---
// total bond units       170235131000000
// total debt units       420000000000000
// pending reward uASTRO  1000000
// pending reward uANC    500000
// user1 bond units       170235131000000
// user1 debt units       420000000000000
// user1 unlocked uANC    0
// user1 unlocked uusd    0
// user1 unlocked uLP     0
// bond                   170235131
// debt                   420000000
// primary pool uANC      138000000
// primary pool uusd      840000000
// primary pool uLP       340470262
// astro pool uASTRO      100000000
// astro pool uusd        150000000
// astro pool uLP         122474487
//
// State health:
// ANC price = computeXykSwapOutput(1000000, 138000000, 840000000) / 1000000 = 6.043165
// primary value = 138000000 * 6.043165 = 833956770
// secondary value = 840000000 * 1 = 840000000
// pool value = 2 * sqrt(833956770 * 840000000) = 1673945860
// total bond value = 1673945860 * 170235131 / 340470262 = 836972930
// total debt value = 420000000
//
// User1 health:
// same as state as user1 is the only user now
// ltv = 420000000 / 836972930 = 0.501808344028521926
//--------------------------------------------------------------------------------------------------

async function testOpenPosition1() {
  process.stdout.write("\n2. Opening position for user 1... ");
  const { txhash } = await sendTransaction(user1, [
    new MsgExecuteContract(user1.key.accAddress, anchorToken, {
      increase_allowance: {
        amount: "69000000",
        spender: field,
      },
    }),
    new MsgExecuteContract(user1.key.accAddress, field, {
      update_position: [
        {
          deposit: {
            info: {
              cw20: anchorToken,
            },
            amount: "69000000",
          },
        },
        {
          borrow: {
            amount: "420000000",
          },
        },
        {
          bond: {
            slippage_tolerance: "0.005", // 0.5%
          },
        },
      ],
    }),
  ]);
  console.log(chalk.green("Done!"), "\ntxhash:", txhash);

  await verifier.verify({
    bond: "170235131",
    debt: "420000000",
    primaryPair: {
      assets: [
        { amount: "840000000" }, // uusd
        { amount: "138000000" }, // uANC
      ],
      total_share: "340470262",
    },
    astroPair: {
      assets: [
        { amount: "150000000" }, // uusd
        { amount: "100000000" }, // uASTRO
      ],
      total_share: "122474487",
    },
    state: {
      total_bond_units: "170235131000000",
      total_debt_units: "420000000000000",
      pending_rewards: [
        { amount: "1000000" }, // uASTRO
        { amount: "500000" }, // uANC
      ],
    },
    users: [
      {
        address: user1.key.accAddress,
        position: {
          bond_units: "170235131000000",
          debt_units: "420000000000000",
          unlocked_assets: [],
        },
        health: {
          bond_value: "836972930",
          debt_value: "420000000",
          ltv: "0.501808344028521926",
        },
      },
    ],
  });
}

//--------------------------------------------------------------------------------------------------
// Test 3. Harvest
//
// Prior to execution:
// ---
// total bond units       170235131000000
// total debt units       420000000000000
// pending reward uASTRO  1000000
// pending reward uANC    500000
// user1 bond units       170235131000000
// user1 debt units       420000000000000
// user1 unlocked uANC    0
// user1 unlocked uusd    0
// user1 unlocked uLP     0
// bond                   170235131
// debt                   420000000
// primary pool uANC      138000000
// primary pool uusd      840000000
// primary pool uLP       340470262
// astro pool uASTRO      100000000
// astro pool uusd        150000000
// astro pool uLP         122474487
//
// Step 1. claim reward
// should receive 1000000 uASTRO + 500000 uANC
// ---
// pending reward uASTRO  1000000 + 1000000 = 2000000
// pending reward uANC    500000 + 500000 = 1000000
//
// Step 2. charge fees
// ASTRO fee = 2000000 * 0.2 = 400000 uASTRO
// ANC fee = 1000000 * 0.2 = 200000 uANC
// ---
// pending reward uASTRO  2000000 - 400000 = 1600000
// pending reward uANC    1000000 - 200000 = 800000
//
// Step 3. swap ASTRO >> UST
// return amount = computeXykSwapOutput(1600000, 100000000, 150000000) = 2355118 uusd
// ---
// pending reward uASTRO  1600000 - 1600000 = 0
// pending reward uusd    0 + 2355118 = 2355118
// astro pool uASTRO      100000000 + 1600000 = 101600000
// astro pool uusd        150000000 - 2355118 = 147644882
//
// Step 4. balance
// ANC price = computeXykSwapOutput(1000000, 138000000, 840000000) / 1e6 = 6.043165
// ANC value = 800000 * 6.043165 = 4834532
// UST value = 2355118 * 1 = 2355118
// value diff = 4834532 - 2355118 = 2479414
// value to swap = 2479414 / 2 = 1239707
// amount to swap = 800000 * 1239707 / 4834532 = 205142
// UST return amount = computeXykSwapOutput(205142, 138000000, 840000000) = 1243096
// ---
// pending reward uANC    800000 - 205142 = 594858
// pending reward uusd    2355118 + 1243096 = 3598214
// primary pool uANC      138000000 + 205142 = 138205142
// primary pool uusd      840000000 - 1243096 = 838756904
//
// Step 2. provide liquidity
// sends 594858 uANC + 3598214 uusd to pool
// shares minted = min(340470262 * 594858 / 138205142, 340470262 * 3598214 / 838756904) = 1460595 uLP
// ---
// pending reward uANC    594858 - 594858 = 0
// pending reward uusd    3598214 - 3598214 = 0
// pending reward uLP     0 + 1460593 = 1460593
// primary pool uANC      138205142 + 594858 = 138800000
// primary pool uusd      838756904 + 3598214 = 842355118
// primary pool uLP       340470262 + 1460595 = 341930857
//
// Step 4. bond
// send 1460595 uLP to staking contract
// bond units should not change in a harvest transaction
// when we bond, we receive another 1000000 uASTRO + 500000 uANC
// NOTE: this is not how the actual Astro generator will behave (since we already claimed rewards in
// the same tx) but still, our contract should account for this propoerly
// ---
// pending reward uLP     1460595 - 1460595 = 0
// bond                   170235131 + 1460595 = 171695726
// pending reward uASTRO  0 + 1000000 = 1000000
// pending reward uANC    0 + 500000 = 500000
//
// Result
// ---
// total bond units       170235131000000
// total debt units       420000000000000
// pending reward uASTRO  1000000
// pending reward uANC    500000
// pending reward uusd    0
// pending reward uLP     0
// user1 bond units       170235131000000
// user1 debt units       420000000000000
// user1 unlocked uANC    0
// user1 unlocked uusd    0
// user1 unlocked uLP     0
// bond                   171695726
// debt                   420000000
// primary pool uANC      138800000
// primary pool uusd      842355118
// primary pool uLP       341930857
// astro pool uASTRO      101600000
// astro pool uusd        147644882
// astro pool uLP         122474487
//
// State health:
// ANC price = computeXykSwapOutput(1000000, 138800000, 842355118) / 1000000 = 6.025430
// primary value = 138800000 * 6.025430 = 836329684
// secondary value = 842355118 * 1 = 842355118
// pool value = 2 * sqrt(836329684 * 842355118) = 1678673988
// total bond value = 1678673988 * 171695726 / 341930857 = 842922313
// total debt value = 420000000
//
// User1 health:
// same as state as user1 is the only user now
// ltv = 420000000 / 842922313 = 0.498266558522101905
//--------------------------------------------------------------------------------------------------

async function testHarvest() {
  process.stdout.write("\n3. Harvesting... ");
  const { txhash } = await sendTransaction(deployer, [
    new MsgExecuteContract(deployer.key.accAddress, field, {
      harvest: {
        max_spread: "0.02", // if not specified, Astroport applied a default max spread of 0.5%
        slippage_tolerance: undefined,
      },
    }),
  ]);
  console.log(chalk.green("Done!"), "\ntxhash:", txhash);

  await verifier.verify({
    bond: "171695726",
    debt: "420000000",
    primaryPair: {
      assets: [
        { amount: "842355118" }, // uusd
        { amount: "138800000" }, // uANC
      ],
      total_share: "341930857",
    },
    astroPair: {
      assets: [
        { amount: "147644882" }, // uusd
        { amount: "101600000" }, // uASTRO
      ],
      total_share: "122474487",
    },
    state: {
      total_bond_units: "170235131000000",
      total_debt_units: "420000000000000",
      pending_rewards: [
        { amount: "1000000" }, // uASTRO
        { amount: "500000" }, // uANC
      ],
    },
    users: [
      {
        address: user1.key.accAddress,
        position: {
          bond_units: "170235131000000",
          debt_units: "420000000000000",
          unlocked_assets: [],
        },
        health: {
          bond_value: "842922313",
          debt_value: "420000000",
          ltv: "0.498266558522101905",
        },
      },
    ],
  });
}

//--------------------------------------------------------------------------------------------------
// Test 4. Accrue Interest
//
// Prior to execution:
// ---
// total bond units       170235131000000
// total debt units       420000000000000
// pending reward uASTRO  1000000
// pending reward uANC    500000
// pending reward uusd    0
// pending reward uLP     0
// user1 bond units       170235131000000
// user1 debt units       420000000000000
// user1 unlocked uANC    0
// user1 unlocked uusd    0
// user1 unlocked uLP     0
// bond                   171695726
// debt                   420000000
// primary pool uANC      138800000
// primary pool uusd      842355118
// primary pool uLP       341930857
// astro pool uASTRO      101600000
// astro pool uusd        147644882
// astro pool uLP         122474487
//
// We forcibly set the strategy's debt to 441000000 to simulate accrual of a 5% interest
//
// Result
// ---
// total bond units       170235131000000
// total debt units       420000000000000
// pending reward uASTRO  1000000
// pending reward uANC    500000
// pending reward uusd    0
// pending reward uLP     0
// user1 bond units       170235131000000
// user1 debt units       420000000000000
// user1 unlocked uANC    0
// user1 unlocked uusd    0
// user1 unlocked uLP     0
// bond                   171695726
// debt                   441000000
// primary pool uANC      138800000
// primary pool uusd      842355118
// primary pool uLP       341930857
// astro pool uASTRO      101600000
// astro pool uusd        147644882
// astro pool uLP         122474487
//
// State health:
// ANC price = 6.025430 (unchanged)
// total bond value = 842922313 (unchanged)
// total debt value = 441000000 uusd
//
// User1 health:
// same as state as user1 is the only user now
// ltv = 441000000 / 842922313 = 0.523179886448207001
//--------------------------------------------------------------------------------------------------

async function testAccrueInterest() {
  process.stdout.write("\n4. Accruing interest... ");
  const { txhash } = await sendTransaction(deployer, [
    new MsgExecuteContract(deployer.key.accAddress, bank, {
      set_user_debt: {
        user_address: field,
        denom: "uusd",
        amount: "441000000",
      },
    }),
  ]);
  console.log(chalk.green("Done!"), "\ntxhash:", txhash);

  await verifier.verify({
    bond: "171695726",
    debt: "441000000",
    primaryPair: {
      assets: [
        { amount: "842355118" }, // uusd
        { amount: "138800000" }, // uANC
      ],
      total_share: "341930857",
    },
    astroPair: {
      assets: [
        { amount: "147644882" }, // uusd
        { amount: "101600000" }, // uASTRO
      ],
      total_share: "122474487",
    },
    state: {
      total_bond_units: "170235131000000",
      total_debt_units: "420000000000000",
      pending_rewards: [
        { amount: "1000000" }, // uASTRO
        { amount: "500000" }, // uANC
      ],
    },
    users: [
      {
        address: user1.key.accAddress,
        position: {
          bond_units: "170235131000000",
          debt_units: "420000000000000",
          unlocked_assets: [],
        },
        health: {
          bond_value: "842922313",
          debt_value: "441000000",
          ltv: "0.523179886448207001",
        },
      },
    ],
  });
}

//--------------------------------------------------------------------------------------------------
// Test 5. Open Position, Pt. 2
//
// Prior to execution:
// ---
// total bond units       170235131000000
// total debt units       420000000000000
// pending reward uASTRO  1000000
// pending reward uANC    500000
// pending reward uusd    0
// pending reward uLP     0
// user1 bond units       170235131000000
// user1 debt units       420000000000000
// user1 unlocked uANC    0
// user1 unlocked uusd    0
// user1 unlocked uLP     0
// bond                   171695726
// debt                   441000000
// primary pool uANC      138800000
// primary pool uusd      842355118
// primary pool uLP       341930857
// astro pool uASTRO      101600000
// astro pool uusd        147644882
// astro pool uLP         122474487
//
// Step 1. deposit
// contract receives 34500000 uANC + 150000000 uusd
// ---
// user2 unlocked uANC    0 + 34500000 = 34500000
// user2 unlocked uusd    0 + 150000000 = 150000000
//
// Step 2. borrow
// to balance 34500000 uANC, needs 842355118 * 34500000 / 138800000 = 209375011 uusd
// user deposits 150000000, needs to borrow 209375011 - 150000000 = 59375011 uusd
// debt units to add = 420000000000000 * 59375011 / 441000000 = 56547629523809
// ---
// total debt units       420000000000000 + 56547629523809 = 476547629523809
// user2 debt units       0 + 56547629523809 = 56547629523809
// user2 unlocked uusd    150000000 + 59375011 = 209375011
// debt                   441000000 + 59375011 = 500375011
//
// Step 3. provide liquidity
// sends 34500000 uANC + 209375011 uusd to primary pool
// mint amount = min(341930857 * 34500000 / 138800000, 341930857 * 209375011 / 842355118) = 84990018 uLP
// ---
// user2 unlocked uANC    34500000 - 34500000 = 0
// user2 unlocked uusd    209375011 - 209375011 = 1
// user2 unlocked uLP     0 + 84990018 = 84990018
// primary pool uANC      138800000 + 34500000 = 173300000
// primary pool uusd      842355118 + 209375011 = 1051730129
// primary pool uLP       341930857 + 84990018 = 426920875
//
// Step 4. bond
// send 84990018 uLP to Astro generator
// contract should receive 1000000 uASTRO + 500000 uANC
// bond units to add = 170235131000000 * 84990018 / 171695726 = 84267018084785
// ---
// total bond units       170235131000000 + 84267018084785 = 254502149084785
// user2 bond units       0 + 84267018084785 = 84267018084785
// user2 unlocked uLP     84990018 - 84990018 = 0
// bond                   171695726 + 84990018 = 256685744
// pending reward uASTRO  1000000 + 1000000 = 2000000
// pending reward uANC    500000 + 500000 = 1000000
//
// Result
// ---
// total bond units       254502149084785
// total debt units       476547629523809
// pending reward uASTRO  2000000
// pending reward uANC    1000000
// pending reward uusd    0
// pending reward uLP     0
// user1 bond units       170235131000000
// user1 debt units       420000000000000
// user1 unlocked uANC    0
// user1 unlocked uusd    0
// user1 unlocked uLP     0
// user2 bond units       84267018084785
// user2 debt units       56547629523809
// user2 unlocked uANC    0
// user2 unlocked uusd    0
// user2 unlocked uLP     0
// bond                   256685744
// debt                   500375011
// primary pool uANC      173300000
// primary pool uusd      1051730129
// primary pool uLP       426920875
// astro pool uASTRO      101600000
// astro pool uusd        147644882
// astro pool uLP         122474487
//
// State health:
// ANC price = computeXykSwapOutput(1000000, 173300000, 1051730129) / 1e6 = 6.034022
// primary value = 173300000 * 6.034022 = 1045696012
// secondary value = 1051730129 * 1 = 1051730129
// pool value = 2 * sqrt(1045696012 * 1051730129) = 2097417460
// total bond value = 2097417460 * 256685744 / 426920875 = 1261070124
// total debt value = 500375011
//
// User1 health:
// bond value = 1261070124 * 170235131000000 / 254502149084785 = 843523084
// debt value = 500375011 * 420000000000000 / 476547629523809 = 441000000
// ltv = 441000000 / 843523084 = 0.522807269136928563
//
// User2 health:
// bond value = 1261070124 * 84267018084785 / 254502149084785 = 417547039
// debt value = 500375011 * 56547629523809 / 476547629523809 = 59375010
// ltv = 59375010 / 417547039 = 0.142199571435590996
//--------------------------------------------------------------------------------------------------

async function testOpenPosition2() {
  process.stdout.write("\n5. Opening position for user 2... ");
  const { txhash } = await sendTransaction(user2, [
    new MsgExecuteContract(user2.key.accAddress, anchorToken, {
      increase_allowance: {
        amount: "34500000",
        spender: field,
      },
    }),
    new MsgExecuteContract(
      user2.key.accAddress,
      field,
      {
        update_position: [
          {
            deposit: {
              info: {
                cw20: anchorToken,
              },
              amount: "34500000",
            },
          },
          {
            deposit: {
              info: {
                native: "uusd",
              },
              amount: "150000000",
            },
          },
          {
            borrow: {
              amount: "59375011",
            },
          },
          {
            bond: {
              slippage_tolerance: "0.005", // 0.5%
            },
          },
        ],
      },
      {
        uusd: "150000000",
      }
    ),
  ]);
  console.log(chalk.green("Done!"), "\ntxhash:", txhash);

  await verifier.verify({
    bond: "256685744",
    debt: "500375011",
    primaryPair: {
      assets: [
        { amount: "1051730129" }, // uusd
        { amount: "173300000" }, // uANC
      ],
      total_share: "426920875",
    },
    astroPair: {
      assets: [
        { amount: "147644882" }, // uusd
        { amount: "101600000" }, // uASTRO
      ],
      total_share: "122474487",
    },
    state: {
      total_bond_units: "254502149084785",
      total_debt_units: "476547629523809",
      pending_rewards: [
        { amount: "2000000" }, // uASTRO
        { amount: "1000000" }, // uANC
      ],
    },
    users: [
      {
        address: user1.key.accAddress,
        position: {
          bond_units: "170235131000000",
          debt_units: "420000000000000",
          unlocked_assets: [],
        },
        health: {
          bond_value: "843523084",
          debt_value: "441000000",
          ltv: "0.522807269136928563",
        },
      },
      {
        address: user2.key.accAddress,
        position: {
          bond_units: "84267018084785",
          debt_units: "56547629523809",
          unlocked_assets: [],
        },
        health: {
          bond_value: "417547039",
          debt_value: "59375010",
          ltv: "0.142199571435590996",
        },
      },
    ],
  });
}

//--------------------------------------------------------------------------------------------------
// Test 6. Pay Debt
//
// Prior to execution:
// ---
// total bond units       254502149084785
// total debt units       476547629523809
// pending reward uASTRO  2000000
// pending reward uANC    1000000
// pending reward uusd    0
// pending reward uLP     0
// user1 bond units       170235131000000
// user1 debt units       420000000000000
// user1 unlocked uANC    0
// user1 unlocked uusd    0
// user1 unlocked uLP     0
// user2 bond units       84267018084785
// user2 debt units       56547629523809
// user2 unlocked uANC    0
// user2 unlocked uusd    0
// user2 unlocked uLP     0
// bond                   256685744
// debt                   500375011
// primary pool uANC      173300000
// primary pool uusd      1051730129
// primary pool uLP       426920875
// astro pool uASTRO      101600000
// astro pool uusd        147644882
// astro pool uLP         122474487
//
// Step 1. receiving user deposit
// user1 deposits 100 UST to contract
// ---
// user1 unlocked uusd    0 + 100000000 = 100000000
//
// Step 2. repay
// repay 100 UST
// debt units to reduce: 420000000000000 * 100000000 / 441000000 = 95238095238095
// ---
// debt                   500375011 - 100000000 = 400375011
// total debt units       476547629523809 - 95238095238095 = 381309534285714
// user1 debt units       420000000000000 - 95238095238095 = 324761904761905
// user1 unlocked uusd    100000000 - 100000000 = 0
//
// Result
// ---
// total bond units       254502149084785
// total debt units       381309534285714
// pending reward uASTRO  2000000
// pending reward uANC    1000000
// pending reward uusd    0
// pending reward uLP     0
// user1 bond units       170235131000000
// user1 debt units       324761904761905
// user1 unlocked uANC    0
// user1 unlocked uusd    0
// user1 unlocked uLP     0
// user2 bond units       84267018084785
// user2 debt units       56547629523809
// user2 unlocked uANC    0
// user2 unlocked uusd    0
// user2 unlocked uLP     0
// bond                   256685744
// debt                   400375011
// primary pool uANC      173300000
// primary pool uusd      1051730129
// primary pool uLP       426920875
// astro pool uASTRO      101600000
// astro pool uusd        147644882
// astro pool uLP         122474487
//
// State health:
// ANC price = 6.034022 (unchanged)
// total bond value = 1261070124 (unchanged)
// total debt value = 400375011
//
// User1 health:
// bond value = 1261070124 * 170235131000000 / 254502149084785 = 843523084
// debt value = 400375011 * 324761904761905 / 381309534285714 = 341000000
// ltv = 341000000 / 843523084 = 0.404256867972092154
//
// User2 health:
// bond value = 1261070124 * 84267018084785 / 254502149084785 = 417547039
// debt value = 400375011 * 56547629523809 / 381309534285714 = 59375010
// ltv = 59375010 / 417547039 = 0.142199571435590996
//--------------------------------------------------------------------------------------------------

async function testPayDebt() {
  process.stdout.write("\n6. User 1 paying debt... ");
  const { txhash } = await sendTransaction(user1, [
    new MsgExecuteContract(
      user1.key.accAddress,
      field,
      {
        update_position: [
          {
            deposit: {
              info: {
                native: "uusd",
              },
              amount: "100000000",
            },
          },
          {
            repay: {
              amount: "100000000",
            },
          },
        ],
      },
      {
        uusd: "100000000",
      }
    ),
  ]);
  console.log(chalk.green("Done!"), "\ntxhash:", txhash);

  await verifier.verify({
    bond: "256685744",
    debt: "400375011",
    primaryPair: {
      assets: [
        { amount: "1051730129" }, // uusd
        { amount: "173300000" }, // uANC
      ],
      total_share: "426920875",
    },
    astroPair: {
      assets: [
        { amount: "147644882" }, // uusd
        { amount: "101600000" }, // uASTRO
      ],
      total_share: "122474487",
    },
    state: {
      total_bond_units: "254502149084785",
      total_debt_units: "381309534285714",
      pending_rewards: [
        { amount: "2000000" }, // uASTRO
        { amount: "1000000" }, // uANC
      ],
    },
    users: [
      {
        address: user1.key.accAddress,
        position: {
          bond_units: "170235131000000",
          debt_units: "324761904761905",
          unlocked_assets: [],
        },
        health: {
          bond_value: "843523084",
          debt_value: "341000000",
          ltv: "0.404256867972092154",
        },
      },
      {
        address: user2.key.accAddress,
        position: {
          bond_units: "84267018084785",
          debt_units: "56547629523809",
          unlocked_assets: [],
        },
        health: {
          bond_value: "417547039",
          debt_value: "59375010",
          ltv: "0.142199571435590996",
        },
      },
    ],
  });
}

//--------------------------------------------------------------------------------------------------
// Test 7. Reduce Position, Pt. 1
//
// Prior to execution:
// ---
// total bond units       254502149084785
// total debt units       381309534285714
// pending reward uASTRO  2000000
// pending reward uANC    1000000
// pending reward uusd    0
// pending reward uLP     0
// user1 bond units       170235131000000
// user1 debt units       324761904761905
// user1 unlocked uANC    0
// user1 unlocked uusd    0
// user1 unlocked uLP     0
// user2 bond units       84267018084785
// user2 debt units       56547629523809
// user2 unlocked uANC    0
// user2 unlocked uusd    0
// user2 unlocked uLP     0
// bond                   256685744
// debt                   400375011
// primary pool uANC      173300000
// primary pool uusd      1051730129
// primary pool uLP       426920875
// astro pool uASTRO      101600000
// astro pool uusd        147644882
// astro pool uLP         122474487
//
// Step 1. unbond
// user1 has 170235131000000 bond units; we try reduce it by 30000000000000
// amount to unbond: 256685744 * 30000000000000 / 254502149084785 = 30257396
// during unbonding, 1000000 uASTRO + 500000 uANC rewards were automatically claimed
// ---
// bond                   256685744 - 30257396 = 226428348
// total bond units       254502149084785 - 30000000000000 = 224502149084785
// user1 bond units       170235131000000 - 30000000000000 = 140235131000000
// user1 unlocked uLP     0 + 30257396 = 30257396
// pending reward uASTRO  2000000 + 1000000 = 3000000
// pending reward uANC    1000000 + 500000 = 1500000
//
// Step 2. remove liquidity
// burn of of user1's 30257396 uLP
// ANC to be released: 173300000 * 30257396 / 426920875 = 12282385
// UST to be released: 1051730129 * 30257396 / 426920875 = 74539843
// ---
// primary pool uANC      173300000 - 12282385 = 161017615
// primary pool uusd      1051730129 - 74539843 = 977190286
// primary pool uLP       426920875 - 30257396 = 396663479
// user1 unlocked uANC    0 + 12282385 = 12282385
// user1 unlocked uusd    0 + 74539843 = 74539843
// user1 unlocked uLP     30257396 - 30257396 = 0
//
// Step 3. refund
// send all 12282385 uANC + 74539843 uusd to user1
// ---
// user1 unlocked uANC    12282385 - 12282385 = 0
// user1 unlocked uusd    74539843 - 74539843 = 1
//
// Result
// ---
// total bond units       224502149084785
// total debt units       381309534285714
// pending reward uASTRO  3000000
// pending reward uANC    1500000
// pending reward uusd    0
// pending reward uLP     0
// user1 bond units       140235131000000
// user1 debt units       324761904761905
// user1 unlocked uANC    0
// user1 unlocked uusd    0
// user1 unlocked uLP     0
// user2 bond units       84267018084785
// user2 debt units       56547629523809
// user2 unlocked uANC    0
// user2 unlocked uusd    0
// user2 unlocked uLP     0
// bond                   226428348
// debt                   400375011
// primary pool uANC      161017615
// primary pool uusd      977190286
// primary pool uLP       396663479
// astro pool uASTRO      101600000
// astro pool uusd        147644882
// astro pool uLP         122474487
//
// State health:
// ANC price = computeXykSwapOutput(1000000, 161017615, 977190286) / 1e6 = 6.031382
// primary value = 161017615 * 6.031382 = 971158744
// secondary value = 977190286 * 1 = 977190286
// pool value = 2 * sqrt(971158744 * 977190286) = 1948339692
// total bond value = 1948339692 * 226428348 / 396663479 = 1112175335
// total debt value = 400375011
//
// User1 health:
// bond value = 1112175335 * 140235131000000 / 224502149084785 = 694719647
// debt value = 400375011 * 324761904761905 / 381309534285714 = 341000000
// ltv = 341000000 / 694719647 = 00.490845482019310157
//
// User2 health:
// bond value = 1112175335 * 84267018084785 / 224502149084785 = 417455687
// debt value = 400375011 * 56547629523809 / 381309534285714 = 59375010
// ltv = 59375010 / 417455687 = 0.14223068902640198(0)
//--------------------------------------------------------------------------------------------------

async function testReducePosition1() {
  process.stdout.write("\n7. User 1 reducing position... ");
  const { txhash } = await sendTransaction(user1, [
    new MsgExecuteContract(user1.key.accAddress, field, {
      update_position: [
        {
          unbond: {
            bond_units_to_reduce: "30000000000000",
          },
        },
      ],
    }),
  ]);
  console.log(chalk.green("Done!"), "\ntxhash:", txhash);

  await verifier.verify({
    bond: "226428348",
    debt: "400375011",
    primaryPair: {
      assets: [
        { amount: "977190286" }, // uusd
        { amount: "161017615" }, // uANC
      ],
      total_share: "396663479",
    },
    astroPair: {
      assets: [
        { amount: "147644882" }, // uusd
        { amount: "101600000" }, // uASTRO
      ],
      total_share: "122474487",
    },
    state: {
      total_bond_units: "224502149084785",
      total_debt_units: "381309534285714",
      pending_rewards: [
        { amount: "3000000" }, // uASTRO
        { amount: "1500000" }, // uANC
      ],
    },
    users: [
      {
        address: user1.key.accAddress,
        position: {
          bond_units: "140235131000000",
          debt_units: "324761904761905",
          unlocked_assets: [],
        },
        health: {
          bond_value: "694719647",
          debt_value: "341000000",
          ltv: "0.490845482019310157",
        },
      },
      {
        address: user2.key.accAddress,
        position: {
          bond_units: "84267018084785",
          debt_units: "56547629523809",
          unlocked_assets: [],
        },
        health: {
          bond_value: "417455687",
          debt_value: "59375010",
          ltv: "0.14223068902640198",
        },
      },
    ],
  });
}

//--------------------------------------------------------------------------------------------------
// Test 8. Dump
//
// Prior to execution:
// ---
// total bond units       224502149084785
// total debt units       381309534285714
// pending reward uASTRO  3000000
// pending reward uANC    1500000
// pending reward uusd    0
// pending reward uLP     0
// user1 bond units       140235131000000
// user1 debt units       324761904761905
// user1 unlocked uANC    0
// user1 unlocked uusd    0
// user1 unlocked uLP     0
// user2 bond units       84267018084785
// user2 debt units       56547629523809
// user2 unlocked uANC    0
// user2 unlocked uusd    0
// user2 unlocked uLP     0
// bond                   226428348
// debt                   400375011
// primary pool uANC      161017615
// primary pool uusd      977190286
// primary pool uLP       396663479
// astro pool uASTRO      101600000
// astro pool uusd        147644882
// astro pool uLP         122474487
//
// We dump 100 ANC token in the AMM, which should barely make user1 liquidatable
// UST return amount = computeXykSwapOutput(100000000, 161017615, 977190286) = 373254010 uusd
// ---
// primary pool uANC      161017615 + 100000000 = 261017615
// primary pool uusd      977190286 - 373254010 = 603936276
//
// Result
// ---
// total bond units       224502149084785
// total debt units       381309534285714
// pending reward uASTRO  3000000
// pending reward uANC    1500000
// pending reward uusd    0
// pending reward uLP     0
// user1 bond units       140235131000000
// user1 debt units       324761904761905
// user1 unlocked uANC    0
// user1 unlocked uusd    0
// user1 unlocked uLP     0
// user2 bond units       84267018084785
// user2 debt units       56547629523809
// user2 unlocked uANC    0
// user2 unlocked uusd    0
// user2 unlocked uLP     0
// bond                   226428348
// debt                   400375011
// primary pool uANC      261017615
// primary pool uusd      603936276
// primary pool uLP       396663479
// astro pool uASTRO      101600000
// astro pool uusd        147644882
// astro pool uLP         122474487
//
// State health:
// ANC price = computeXykSwapOutput(1000000, 261017615, 603936276) / 1e6 = 2.304945
// primary value = 261017615 * 2.304945 = 601631246
// secondary value = 603936276 * 1 = 603936276
// pool value = 2 * sqrt(601631246 * 603936276) = 1205565318
// total bond value = 1205565318 * 226428348 / 396663479 = 688175690
// total debt value = 400375011
//
// User1 health:
// bond value = 688175690 * 140235131000000 / 224502149084785 = 429868526
// debt value = 400375011 * 324761904761905 / 381309534285714 = 341000000
// ltv = 341000000 / 429868526 = 0.793265799599387278
//
// User2 health:
// bond value = 688175690 * 84267018084785 / 224502149084785 = 258307163
// debt value = 400375011 * 56547629523809 / 381309534285714 = 59375010
// ltv = 59375010 / 258307163 = 0.229862034449273092
//--------------------------------------------------------------------------------------------------

async function testDump() {
  process.stdout.write("\n8. Dumping ANC to crash the price... ");
  const { txhash } = await sendTransaction(deployer, [
    new MsgExecuteContract(deployer.key.accAddress, anchorToken, {
      send: {
        amount: "100000000",
        contract: ancUstPair,
        msg: encodeBase64({
          swap: {
            max_spread: "0.5",
          },
        }),
      },
    }),
  ]);
  console.log(chalk.green("Done!"), "\ntxhash:", txhash);

  await verifier.verify({
    bond: "226428348",
    debt: "400375011",
    primaryPair: {
      assets: [
        { amount: "603936276" }, // uusd
        { amount: "261017615" }, // uANC
      ],
      total_share: "396663479",
    },
    astroPair: {
      assets: [
        { amount: "147644882" }, // uusd
        { amount: "101600000" }, // uASTRO
      ],
      total_share: "122474487",
    },
    state: {
      total_bond_units: "224502149084785",
      total_debt_units: "381309534285714",
      pending_rewards: [
        { amount: "3000000" }, // uASTRO
        { amount: "1500000" }, // uANC
      ],
    },
    users: [
      {
        address: user1.key.accAddress,
        position: {
          bond_units: "140235131000000",
          debt_units: "324761904761905",
          unlocked_assets: [],
        },
        health: {
          bond_value: "429868526",
          debt_value: "341000000",
          ltv: "0.793265799599387278",
        },
      },
      {
        address: user2.key.accAddress,
        position: {
          bond_units: "84267018084785",
          debt_units: "56547629523809",
          unlocked_assets: [],
        },
        health: {
          bond_value: "258307163",
          debt_value: "59375010",
          ltv: "0.229862034449273092",
        },
      },
    ],
  });
}

//--------------------------------------------------------------------------------------------------
// Test 9. Liquidation
//
// Prior to execution
// ---
// total bond units       224502149084785
// total debt units       381309534285714
// pending reward uASTRO  3000000
// pending reward uANC    1500000
// pending reward uusd    0
// pending reward uLP     0
// user1 bond units       140235131000000
// user1 debt units       324761904761905
// user1 unlocked uANC    0
// user1 unlocked uusd    0
// user1 unlocked uLP     0
// user2 bond units       84267018084785
// user2 debt units       56547629523809
// user2 unlocked uANC    0
// user2 unlocked uusd    0
// user2 unlocked uLP     0
// bond                   226428348
// debt                   400375011
// primary pool uANC      261017615
// primary pool uusd      603936276
// primary pool uLP       396663479
// astro pool uASTRO      101600000
// astro pool uusd        147644882
// astro pool uLP         122474487
//
// Step 1. unbond
// reduce all of user1's 140235131000000 bond units
// amount to unbond: 226428348 * 140235131000000 / 224502149084785 = 141438329
// upon unbonding, we automatically claim 1000000 uASTRO + 500000 uANC rewards
// ---
// bond                   226428348 - 141438329 = 84990019
// total bond units       224502149084785 - 140235131000000 = 84267018084785
// user1 bond units       140235131000000 - 140235131000000 = 0
// user1 unlocked uLP     0 + 141095037 = 141095037
// pending reward uASTRO  3000000 + 1000000 = 4000000
// pending reward uANC    1500000 + 500000 = 2000000
//
// Step 2. remove liquidity
// burn all of user1's 141438329 uLP
// ANC to be released: 261017615 * 141438329 / 396663479 = 93071072
// UST to be released: 603936276 * 141438329 / 396663479 = 215345607
// ---
// primary pool uANC      261017615 - 93071072 = 167946543
// primary pool uusd      603936276 - 215345607 = 388590669
// primary pool uLP       396663479 - 141438329 = 255225150
// user1 unlocked uANC    0 + 93071072 = 93071072
// user1 unlocked uusd    0 + 215345607 = 215345607
// user1 unlocked uLP     141438329 - 141438329 = 0
//
// Step 3. cover
// UST needed amount = 341000000 - 215345607 = 125654393
// to account for numerical issue, we increment UST needed amount by 1:  125654394
// ANC sell amount = computeXykSwapInput(125654394, 167946543, 388590669) = 80617261
// UST actual return amount = computeXykSwapOutput(80617261, 167946543, 388590669) = 125654393
// ---
// primary pool uANC      167946543 + 80617261 = 248563804
// primary pool uusd      388590669 - 125654393 = 262936276
// user1 unlocked uANC    93071072 - 80617261 = 12453811
// user1 unlocked uusd    215345607 + 125654393 = 341000000
//
// Step 4. repay
// user1's debt amount: 341000000. repay this amount
// ---
// debt                   400375011 - 341000000 = 59375011
// total debt units       381309534285714 - 324761904761905 = 56547629523809
// user1 debt units       324761904761905 - 324761904761905 = 0
// user1 unlocked uusd    341000000 - 341000000 = 0
//
// Step 5. refund the liquidator
// ANC bonus amount = 12453811 * 0.05 = 622690
// ---
// user1 unlocked uANC    12453811 - 622690 = 11831121
//
// Step 6. refund the user
// refund all the remaining unlocked ANC to user
// ---
// user1 unlocked uANC    11831121 - 11831121 = 0
//
// Result
// ---
// total bond units       84267018084785
// total debt units       56547629523809
// pending reward uASTRO  4000000
// pending reward uANC    2000000
// pending reward uusd    0
// pending reward uLP     0
// user1 bond units       0
// user1 debt units       0
// user1 unlocked uANC    0
// user1 unlocked uusd    0
// user1 unlocked uLP     0
// user2 bond units       84267018084785
// user2 debt units       56547629523809
// user2 unlocked uANC    0
// user2 unlocked uusd    0
// user2 unlocked uLP     0
// bond                   84990019
// debt                   59375011
// primary pool uANC      248563804
// primary pool uusd      262936276
// primary pool uLP       255225150
// astro pool uASTRO      101600000
// astro pool uusd        147644882
// astro pool uLP         122474487
//
// State health:
// ANC price = computeXykSwapOutput(1000000, 248563804, 262936276) / 1e6 = 1.053583
// primary value = 248563804 * 1.053583 = 261882598
// secondary value = 262936276 * 1 = 262936276
// pool value = 2 * sqrt(261882598 * 262936276) = 524817816
// total bond value = 524817816 * 84990019 / 255225150 = 174764423
// total debt value = 59375011
//
// User1 health:
// bondValue = 0
// debtValue = 0
// ltv = null
//
// User2 health:
// bond and debt values are the same as the state's as user2 is the only user now
// ltv = 59375011 / 174764423 = 0.339743123805009215
//--------------------------------------------------------------------------------------------------

async function testLiquidation() {
  process.stdout.write("\n9. Liquidation user 1... ");
  const { txhash } = await sendTransaction(liquidator, [
    new MsgExecuteContract(liquidator.key.accAddress, field, {
      liquidate: {
        user: user1.key.accAddress,
      },
    }),
  ]);
  console.log(chalk.green("Done!"), "\ntxhash:", txhash);

  await verifier.verify({
    bond: "84990019",
    debt: "59375011",
    primaryPair: {
      assets: [
        { amount: "262936276" }, // uusd
        { amount: "248563804" }, // uANC
      ],
      total_share: "255225150",
    },
    astroPair: {
      assets: [
        { amount: "147644882" }, // uusd
        { amount: "101600000" }, // uASTRO
      ],
      total_share: "122474487",
    },
    state: {
      total_bond_units: "84267018084785",
      total_debt_units: "56547629523809",
      pending_rewards: [
        { amount: "4000000" }, // uASTRO
        { amount: "2000000" }, // uANC
      ],
    },
    users: [
      {
        address: user1.key.accAddress,
        position: {
          bond_units: "0",
          debt_units: "0",
          unlocked_assets: [],
        },
        health: {
          bond_value: "0",
          debt_value: "0",
          ltv: null,
        },
      },
      {
        address: user2.key.accAddress,
        position: {
          bond_units: "84267018084785",
          debt_units: "56547629523809",
          unlocked_assets: [],
        },
        health: {
          bond_value: "174764423",
          debt_value: "59375011",
          ltv: "0.339743123805009215",
        },
      },
    ],
  });
}

//--------------------------------------------------------------------------------------------------
// Test 11. Reduce Position, Pt. 2
//
// Prior to execution:
// ---
// total bond units       84267018084785
// total debt units       56547629523809
// pending reward uASTRO  4000000
// pending reward uANC    2000000
// pending reward uusd    0
// pending reward uLP     0
// user1 bond units       0
// user1 debt units       0
// user1 unlocked uANC    0
// user1 unlocked uusd    0
// user1 unlocked uLP     0
// user2 bond units       84267018084785
// user2 debt units       56547629523809
// user2 unlocked uANC    0
// user2 unlocked uusd    0
// user2 unlocked uLP     0
// bond                   84990019
// debt                   59375011
// primary pool uANC      248563804
// primary pool uusd      262936276
// primary pool uLP       255225150
// astro pool uASTRO      101600000
// astro pool uusd        147644882
// astro pool uLP         122474487
//
// Step 1. unbond
// unbond all of user2's 84990019 uLP
// contract receives 1000000 uASTRO + 500000 uANC staking reward
// ---
// bond                   0
// total bond units       0
// user2 bond units       0
// user2 unlocked uLP     0 + 84990019 = 84990019
// pending reward uASTRO  4000000 + 1000000 = 5000000
// pending reward uANC    2000000 + 500000 = 2500000
//
// Step 2. remove liquidity
// burn all of user2's 84990019 uLP
// ANC to be released: 248563804 * 84990019 / 255225150 = 82771789
// UST to be released: 262936276 * 84990019 / 255225150 = 87557825
// ---
// primary pool uANC      248563804 - 82771789 = 165792015
// primary pool uusd      262936276 - 87557825 = 175378451
// primary pool uLP       255225150 - 84990019 = 170235131
// user2 unlocked uANC    0 + 82771789 = 82771789
// user2 unlocked uusd    1 + 87557825 = 87557825
// user2 unlocked uLP     0
//
// Step 3. repay
// user2's remaining debts: 59375011 uusd
// ---
// debt                   0
// total debt units       0
// user2 debt units       0
// user2 unlocked uusd    87557825 - 59375011 = 28182814
//
// Step 5. refund
// send all ANC and uusd to user2
// ---
// user2 unlocked uANC    0
// user2 unlocked uusd    0
//
// Result
// ---
// total bond units       0
// total debt units       0
// pending reward uASTRO  5000000
// pending reward uANC    2500000
// pending reward uusd    0
// pending reward uLP     0
// user1 bond units       0
// user1 debt units       0
// user1 unlocked uANC    0
// user1 unlocked uusd    0
// user1 unlocked uLP     0
// user2 bond units       0
// user2 debt units       0
// user2 unlocked uANC    0
// user2 unlocked uusd    0
// user2 unlocked uLP     0
// bond                   0
// debt                   0
// primary pool uANC      165792015
// primary pool uusd      175378451
// primary pool uLP       170235131
// astro pool uASTRO      101600000
// astro pool uusd        147644883
// astro pool uLP         122474487
//--------------------------------------------------------------------------------------------------

async function testReducePosition2() {
  process.stdout.write("\n10. User 2 closhing position... ");
  const { txhash } = await sendTransaction(user2, [
    new MsgExecuteContract(user2.key.accAddress, field, {
      update_position: [
        {
          unbond: {
            bond_units_to_reduce: "84267018084785",
          },
        },
        {
          repay: {
            amount: "60000000",
          },
        },
      ],
    }),
  ]);
  console.log(chalk.green("Done!"), "\ntxhash:", txhash);

  await verifier.verify({
    bond: "0",
    debt: "0",
    primaryPair: {
      assets: [
        { amount: "175378451" }, // uusd
        { amount: "165792015" }, // uANC
      ],
      total_share: "170235131",
    },
    astroPair: {
      assets: [
        { amount: "147644882" }, // uusd
        { amount: "101600000" }, // uASTRO
      ],
      total_share: "122474487",
    },
    state: {
      total_bond_units: "0",
      total_debt_units: "0",
      pending_rewards: [
        { amount: "5000000" }, // uASTRO
        { amount: "2500000" }, // uANC
      ],
    },
    users: [
      {
        address: user1.key.accAddress,
        position: {
          bond_units: "0",
          debt_units: "0",
          unlocked_assets: [],
        },
        health: {
          bond_value: "0",
          debt_value: "0",
          ltv: null,
        },
      },
      {
        address: user2.key.accAddress,
        position: {
          bond_units: "0",
          debt_units: "0",
          unlocked_assets: [],
        },
        health: {
          bond_value: "0",
          debt_value: "0",
          ltv: null,
        },
      },
    ],
  });
}

//--------------------------------------------------------------------------------------------------
// Main
//--------------------------------------------------------------------------------------------------

(async () => {
  console.log(chalk.yellow("\nInfo"));

  console.log(`Use ${chalk.cyan(deployer.key.accAddress)} as deployer`);
  console.log(`Use ${chalk.cyan(treasury.key.accAddress)} as treasury`);
  console.log(`Use ${chalk.cyan(user1.key.accAddress)} as user 1`);
  console.log(`Use ${chalk.cyan(user2.key.accAddress)} as user 2`);
  console.log(`Use ${chalk.cyan(liquidator.key.accAddress)} as liquidator`);

  console.log(chalk.yellow("\nSetup"));

  await setupTest();

  console.log(chalk.yellow("\nTests"));

  await testConfig();
  await testOpenPosition1();
  await testHarvest();
  await testAccrueInterest();
  await testOpenPosition2();
  await testPayDebt();
  await testReducePosition1();
  await testDump();
  await testLiquidation();
  await testReducePosition2();

  console.log(chalk.green("\nAll tests successfully completed!\n"));
})();<|MERGE_RESOLUTION|>--- conflicted
+++ resolved
@@ -125,12 +125,8 @@
     governance: deployer.key.accAddress,
     operators: [deployer.key.accAddress],
     max_ltv: "0.75", // 75%, i.e. for every 100 UST asset there must be no more than 75 UST debt
-<<<<<<< HEAD
     performance_fee: "0.2", // 20%
-=======
     max_initial_ltv: "0.66", // 66%, i.e. for every 100 UST asset there must be no more than 66 UST debt when updating the position
-    fee_rate: "0.2", // 20%
->>>>>>> 93395c20
     bonus_rate: "0.05", // 5%
   };
 
